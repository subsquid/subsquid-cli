<<<<<<< HEAD
=======
import { existsSync, readFileSync } from 'fs';

>>>>>>> 5747abc2
import { Flags } from '@oclif/core';
import simpleGit, { SimpleGit, SimpleGitOptions } from 'simple-git';

import { releaseSquid } from '../../api';
import { CliCommand } from '../../command';
<<<<<<< HEAD
import {
    buildRemoteUrlFromGit,
    parseNameAndVersion,
    pollDeployPipelines,
    parseEnvs
} from '../../utils';
=======
import { buildRemoteUrlFromGit, parseNameAndVersion, pollDeployPipelines } from '../../utils';
>>>>>>> 5747abc2

const options: Partial<SimpleGitOptions> = {
  baseDir: process.cwd(),
  binary: 'git',
};
const git: SimpleGit = simpleGit(options);

<<<<<<< HEAD
=======
export function getEnv(e: string): { name: string; value: string } {
  const variable = /^(?<name>.*)=(?<value>.*)$/.exec(e);
  if (variable == null || variable.groups == null) {
    throw new Error(`❌ An error occurred during parsing variable "${e}"`);
  }
  return { name: variable.groups.name, value: variable.groups.value };
}

export function mergeEnvWithFile(envs: Record<string, string>, path: string) {
  if (!existsSync(path)) return envs;
  return readFileSync(path)
    .toString()
    .replace(/\r\n/g, '\n')
    .split('\n')
    .reduce(
      (res, e: string) => {
        const { name, value } = getEnv(e);
        return { ...res, [name]: value };
      },
      { ...envs },
    );
}

export function parseEnvs(envFlags: string[] | undefined, envFilePath: string | undefined) {
  let envs: Record<string, string> = {};

  envFlags?.forEach((e: string) => {
    const { name, value } = getEnv(e);
    envs[name] = value;
  });

  if (envFilePath != undefined) envs = mergeEnvWithFile(envs, envFilePath);

  return envs;
}

>>>>>>> 5747abc2
export default class Release extends CliCommand {
  static description = 'Create a new squid version';
  static args = [
    {
      name: 'nameAndVersion',
      description: 'name@version',
      required: true,
    },
  ];

  static flags = {
    source: Flags.string({
      char: 's',
      description: 'A fully qualified git url, e.g. https://github.com/squidlover/my-squid.git#v5',
      required: false,
    }),
    description: Flags.string({
      char: 'd',
      description: 'description',
      required: false,
    }),
    verbose: Flags.boolean({
      char: 'v',
      description: 'verbose',
      required: false,
    }),
    env: Flags.string({
      char: 'e',
      description: 'environment variable',
      required: false,
      multiple: true,
    }),
    envFile: Flags.string({
      description: 'file with environment variables',
      required: false,
    }),
  };

  async run(): Promise<void> {
    const { flags, args } = await this.parse(Release);
    const description = flags.description;
    const nameAndVersion = args.nameAndVersion;
    const { squidName, versionName } = parseNameAndVersion(nameAndVersion, this);

    const envs = parseEnvs(flags.env, flags.envFile);

    let deployUrl = flags.source;
    if (!deployUrl) {
      deployUrl = await buildRemoteUrlFromGit(git, this);
    } else {
      deployUrl = deployUrl.split('#')[0].endsWith('.git')
        ? deployUrl
        : `${deployUrl.split('#')[0]}.git${deployUrl.split('#')[1] ? '#' + deployUrl.split('#')[1] : ''}`;
    }

    this.log(`🦑 Releasing the squid at ${deployUrl}`);
    const result = await releaseSquid(
      squidName,
      versionName,
      deployUrl as string,
      description,
      Object.keys(envs).length ? envs : undefined,
    );
    this.log(
      '◷ You may now detach from the build process by pressing Ctrl + C. The Squid deployment will continue uninterrupted.',
    );
    this.log('◷ The new squid will be available as soon as the deployment is complete.');
    await pollDeployPipelines(squidName, versionName, result?.version.deploymentUrl || '', this);
    this.log('✔️ Done!');
  }
}<|MERGE_RESOLUTION|>--- conflicted
+++ resolved
@@ -1,23 +1,9 @@
-<<<<<<< HEAD
-=======
-import { existsSync, readFileSync } from 'fs';
-
->>>>>>> 5747abc2
 import { Flags } from '@oclif/core';
 import simpleGit, { SimpleGit, SimpleGitOptions } from 'simple-git';
 
 import { releaseSquid } from '../../api';
 import { CliCommand } from '../../command';
-<<<<<<< HEAD
-import {
-    buildRemoteUrlFromGit,
-    parseNameAndVersion,
-    pollDeployPipelines,
-    parseEnvs
-} from '../../utils';
-=======
-import { buildRemoteUrlFromGit, parseNameAndVersion, pollDeployPipelines } from '../../utils';
->>>>>>> 5747abc2
+import { buildRemoteUrlFromGit, parseNameAndVersion, pollDeployPipelines, parseEnvs } from '../../utils';
 
 const options: Partial<SimpleGitOptions> = {
   baseDir: process.cwd(),
@@ -25,45 +11,6 @@
 };
 const git: SimpleGit = simpleGit(options);
 
-<<<<<<< HEAD
-=======
-export function getEnv(e: string): { name: string; value: string } {
-  const variable = /^(?<name>.*)=(?<value>.*)$/.exec(e);
-  if (variable == null || variable.groups == null) {
-    throw new Error(`❌ An error occurred during parsing variable "${e}"`);
-  }
-  return { name: variable.groups.name, value: variable.groups.value };
-}
-
-export function mergeEnvWithFile(envs: Record<string, string>, path: string) {
-  if (!existsSync(path)) return envs;
-  return readFileSync(path)
-    .toString()
-    .replace(/\r\n/g, '\n')
-    .split('\n')
-    .reduce(
-      (res, e: string) => {
-        const { name, value } = getEnv(e);
-        return { ...res, [name]: value };
-      },
-      { ...envs },
-    );
-}
-
-export function parseEnvs(envFlags: string[] | undefined, envFilePath: string | undefined) {
-  let envs: Record<string, string> = {};
-
-  envFlags?.forEach((e: string) => {
-    const { name, value } = getEnv(e);
-    envs[name] = value;
-  });
-
-  if (envFilePath != undefined) envs = mergeEnvWithFile(envs, envFilePath);
-
-  return envs;
-}
-
->>>>>>> 5747abc2
 export default class Release extends CliCommand {
   static description = 'Create a new squid version';
   static args = [
