import { Flags } from '@oclif/core';

import { redeploySquid } from '../../api';
import { CliCommand } from '../../command';
<<<<<<< HEAD
import {
    parseEnvs,
    parseNameAndVersion,
} from '../../utils';
=======
import { parseNameAndVersion } from '../../utils';
>>>>>>> 5747abc2

import { parseEnvs } from './release';

export default class Redeploy extends CliCommand {
  static description = 'Restart a squid version';
  static args = [
    {
      name: 'nameAndVersion',
      description: 'name@version',
      required: true,
    },
  ];

  static flags = {
    env: Flags.string({
      char: 'e',
      description: 'environment variable',
      required: false,
      multiple: true,
    }),
    envFile: Flags.string({
      description: 'file with environment variables',
      required: false,
    }),
  };

  async run(): Promise<void> {
    const { flags, args } = await this.parse(Redeploy);
    const nameAndVersion = args.nameAndVersion;
    const { squidName, versionName } = parseNameAndVersion(nameAndVersion, this);

    const envs = parseEnvs(flags.env, flags.envFile);

    await redeploySquid(squidName, versionName, envs);
  }
}<|MERGE_RESOLUTION|>--- conflicted
+++ resolved
@@ -2,16 +2,7 @@
 
 import { redeploySquid } from '../../api';
 import { CliCommand } from '../../command';
-<<<<<<< HEAD
-import {
-    parseEnvs,
-    parseNameAndVersion,
-} from '../../utils';
-=======
-import { parseNameAndVersion } from '../../utils';
->>>>>>> 5747abc2
-
-import { parseEnvs } from './release';
+import { parseEnvs, parseNameAndVersion } from '../../utils';
 
 export default class Redeploy extends CliCommand {
   static description = 'Restart a squid version';
