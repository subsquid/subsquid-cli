--- conflicted
+++ resolved
@@ -30,13 +30,9 @@
   "scripts": {
     "build": "rm -rf lib && tsc",
     "dev": "./bin/dev",
-<<<<<<< HEAD
-    "test:unit": "NODE_ENV=test jest --bail --testRegex=.unit.spec.ts$",
-    "lint": "eslint --fix src/**/*"
-=======
     "lint": "eslint --fix src/**/*",
     "test:unit": "NODE_ENV=test jest --bail --testRegex=.unit.spec.ts$",
-    "tsc": "tsc"
+    "tsc": "tsc --noEmit"
   },
   "jest": {
     "moduleFileExtensions": [
@@ -49,33 +45,12 @@
       "^.+\\.(t|j)s$": "ts-jest"
     },
     "testEnvironment": "node"
->>>>>>> e5554eff
-  },
-  "jest": {
-    "moduleFileExtensions": [
-      "js",
-      "json",
-      "ts"
-    ],
-    "transformIgnorePatterns": [
-      "\\/node_modules\\/"
-    ],
-    "transform": {
-      "^.+\\.(t|j)s$": "ts-jest"
-    },
-    "rootDir": "./src",
-    "testEnvironment": "node"
   },
   "dependencies": {
     "@oclif/core": "^1.3.0",
     "@oclif/plugin-help": "^5.1.11",
     "chalk": "^4.1.2",
     "cli-select": "^1.1.2",
-<<<<<<< HEAD
-=======
-    "dotenv": "^10.0.0",
-    "js-yaml": "^4.1.0",
->>>>>>> e5554eff
     "ms": "^2.1.3",
     "node-fetch": "^2.6.7",
     "oclif": "^2.4.3",
@@ -83,18 +58,10 @@
     "simple-git": "^2.48.0"
   },
   "devDependencies": {
-<<<<<<< HEAD
     "@types/node": "^16.11.22",
     "@types/node-fetch": "^2.5.12",
     "@types/jest": "^26.0.0",
-=======
-    "@subsquid/substrate-processor": "^0.8.0",
-    "@types/jest": "^29.0.0",
-    "@types/js-yaml": "^4.0.5",
->>>>>>> e5554eff
     "@types/ms": "^0.7.31",
-    "@types/node": "^16.11.22",
-    "@types/node-fetch": "^2.5.12",
     "@typescript-eslint/eslint-plugin": "^5.18.0",
     "@typescript-eslint/eslint-plugin-tslint": "^5.18.0",
     "@typescript-eslint/parser": "^5.19.0",
