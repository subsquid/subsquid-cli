--- conflicted
+++ resolved
@@ -25,17 +25,8 @@
     ],
     "topicSeparator": " ",
     "topics": {
-<<<<<<< HEAD
-      "squid": {
-        "description": "Manage squid deployments to the Aquarium cloud service."
-      },
-      "secrets": {
-        "description": "Manage account secrets. The secrets are exposed as enviroment variables, and are accessible to all the squids deployed by the current Aquarium account."
-      }
-=======
       "squid": { "description": "Manage squid deployments to the Aquarium cloud service." },
-      "secrets": { "description": "Manage account secrets. The secrets are exposed as enviroment variables, and are accessible to all the squids deployed by the current Aquarium account." }
->>>>>>> 9cd4be1a
+      "secrets": { "description": "Manage account secrets. The secrets are exposed as environment variables, and are accessible to all the squids deployed by the current Aquarium account." }
     }
   },
   "homepage": "https://www.subsquid.io/",
